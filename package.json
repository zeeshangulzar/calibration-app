--- conflicted
+++ resolved
@@ -39,11 +39,7 @@
     "@typescript-eslint/parser": "^8.39.0",
     "electron": "^37.2.6",
     "electron-builder": "^26.0.12",
-<<<<<<< HEAD
     "@electron/rebuild": "^3.2.9",
-=======
-    "electron-rebuild": "^3.2.9",
->>>>>>> 28dcb7f5
     "eslint": "^9.32.0",
     "eslint-config-prettier": "^10.1.8",
     "eslint-plugin-prettier": "^5.5.4",
@@ -54,13 +50,10 @@
   },
   "dependencies": {
     "@abandonware/noble": "^1.9.2-15",
-<<<<<<< HEAD
     "better-sqlite3": "^12.2.0",
-=======
     "@sentry/browser": "^10.5.0",
     "@sentry/electron": "^6.11.0",
     "@sentry/node": "^10.5.0",
->>>>>>> 28dcb7f5
     "dotenv": "^16.5.0",
     "handlebars": "^4.7.8"
   },
