document.addEventListener('DOMContentLoaded', () => {
  // Setup app version display
  
  // Check and display migration status
  checkMigrationStatus();

  // Add click handler for Smart Monster card
  const smartMonsterCard = document.getElementById('smart-monster-card');
  if (smartMonsterCard) {
    smartMonsterCard.addEventListener('click', () => {
      if (window.electronAPI && window.electronAPI.loadKrakenList) {
        window.electronAPI.loadKrakenList();
      }
    });
  }

<<<<<<< HEAD
  // Add click handler for Assembly Sensor card
  const assemblySensorCard = document.getElementById('assembly-sensor-card');
  if (assemblySensorCard) {
    assemblySensorCard.addEventListener('click', () => {
      if (window.electronAPI && window.electronAPI.assemblySensors) {
        window.electronAPI.assemblySensors();
=======
  // Add click handler for Monster Meter card
  const monsterMeterCard = document.getElementById('monster-meter-card');
  if (monsterMeterCard) {
    monsterMeterCard.addEventListener('click', () => {
      if (window.electronAPI && window.electronAPI.loadMonsterMeter) {
        window.electronAPI.loadMonsterMeter();
>>>>>>> c835ff2a
      }
    });
  }

  // Add click handler for Settings button
  const settingsBtn = document.getElementById('settingsBtn');
  if (settingsBtn) {
    settingsBtn.addEventListener('click', () => {
      if (window.electronAPI && window.electronAPI.loadSettings) {
        window.electronAPI.loadSettings();
      }
    });
  }

  // Add click handler for Developer Settings button
  const developerSettingsBtn = document.getElementById('developerSettingsBtn');
  if (developerSettingsBtn) {
    developerSettingsBtn.addEventListener('click', () => {
      window.location.href = '../developer-settings/index.html';
    });
  }
});

window.electronAPI.onShowAppVersion(version => {
  let element = document.getElementById('app-version');
  element.innerHTML = `App version: ${version}`;
});

/**
 * Check and display migration status (development only)
 */
async function checkMigrationStatus() {
  try {
    if (window.electronAPI && window.electronAPI.getMigrationStatus) {
      const result = await window.electronAPI.getMigrationStatus();
      
      // Only show migration status in development mode
      if (!result.success || !result.isDevelopment) {
        return;
      }
      
      if (result.status) {
        const { currentVersion, appliedCount, pendingCount, totalMigrations } = result.status;
        
        const migrationBanner = document.getElementById('migration-status');
        const migrationText = document.getElementById('migration-status-text');
        
        if (pendingCount > 0) {
          // Show pending migrations
          migrationText.textContent = `Database update available: ${pendingCount} new migration(s) pending`;
          migrationBanner.classList.remove('hidden');
          migrationBanner.classList.add('bg-yellow-50', 'border-yellow-200', 'text-yellow-800');
        } else if (appliedCount > 0) {
          // Show current status
          migrationText.textContent = `Database up to date (Version ${currentVersion}, ${appliedCount}/${totalMigrations} migrations applied)`;
          migrationBanner.classList.remove('hidden');
          migrationBanner.classList.add('bg-green-50', 'border-green-200', 'text-green-800');
        }
      }
    }
  } catch (error) {
    console.error('Failed to check migration status:', error);
    Sentry.captureException(error);
  }
}<|MERGE_RESOLUTION|>--- conflicted
+++ resolved
@@ -1,6 +1,6 @@
 document.addEventListener('DOMContentLoaded', () => {
   // Setup app version display
-  
+
   // Check and display migration status
   checkMigrationStatus();
 
@@ -14,21 +14,21 @@
     });
   }
 
-<<<<<<< HEAD
   // Add click handler for Assembly Sensor card
   const assemblySensorCard = document.getElementById('assembly-sensor-card');
   if (assemblySensorCard) {
     assemblySensorCard.addEventListener('click', () => {
       if (window.electronAPI && window.electronAPI.assemblySensors) {
         window.electronAPI.assemblySensors();
-=======
+      }
+    });
+  }
   // Add click handler for Monster Meter card
   const monsterMeterCard = document.getElementById('monster-meter-card');
   if (monsterMeterCard) {
     monsterMeterCard.addEventListener('click', () => {
       if (window.electronAPI && window.electronAPI.loadMonsterMeter) {
         window.electronAPI.loadMonsterMeter();
->>>>>>> c835ff2a
       }
     });
   }
@@ -64,18 +64,18 @@
   try {
     if (window.electronAPI && window.electronAPI.getMigrationStatus) {
       const result = await window.electronAPI.getMigrationStatus();
-      
+
       // Only show migration status in development mode
       if (!result.success || !result.isDevelopment) {
         return;
       }
-      
+
       if (result.status) {
         const { currentVersion, appliedCount, pendingCount, totalMigrations } = result.status;
-        
+
         const migrationBanner = document.getElementById('migration-status');
         const migrationText = document.getElementById('migration-status-text');
-        
+
         if (pendingCount > 0) {
           // Show pending migrations
           migrationText.textContent = `Database update available: ${pendingCount} new migration(s) pending`;
