--- conflicted
+++ resolved
@@ -38,16 +38,8 @@
           <div id="calibration-selection" class="mb-8">
             <h2 class="text-2xl mb-6 mt-6">Select Calibration Type</h2>
 
-<<<<<<< HEAD
             <div class="grid grid-cols-1 md:grid-cols-2 lg:grid-cols-3 gap-6">
-              <div
-                id="smart-monster-card"
-                class="calibration-card bg-white p-6 rounded-lg border border-neutral-200 hover:border-neutral-400 cursor-pointer"
-              >
-=======
-            <div class="grid grid-cols-1 md:grid-cols-3 gap-6">
               <div id="smart-monster-card" class="calibration-card bg-white p-6 rounded-lg border border-neutral-200 hover:border-neutral-400 cursor-pointer">
->>>>>>> c835ff2a
                 <div class="flex items-center mb-4">
                   <i class="fa-solid fa-brain text-3xl text-neutral-700 mr-3"></i>
                   <h3 class="text-xl">Smart Monster</h3>
@@ -62,18 +54,13 @@
                 </div>
                 <p class="text-neutral-600 mb-4">Serial-connected pressure transducer calibration and verification</p>
               </div>
-              
-              <div
-                id="assembly-sensor-card"
-                class="calibration-card bg-white p-6 rounded-lg border border-neutral-200 hover:border-neutral-400 cursor-pointer"
-              >
+
+              <div id="assembly-sensor-card" class="calibration-card bg-white p-6 rounded-lg border border-neutral-200 hover:border-neutral-400 cursor-pointer">
                 <div class="flex items-center mb-4">
                   <i class="fa-solid fa-puzzle-piece text-3xl text-neutral-700 mr-3"></i>
                   <h3 class="text-xl">Assembly Sensor</h3>
                 </div>
-                <p class="text-neutral-600 mb-4">
-                  Assemble and manage sensor components with QR code scanning
-                </p>
+                <p class="text-neutral-600 mb-4">Assemble and manage sensor components with QR code scanning</p>
               </div>
             </div>
           </div>
