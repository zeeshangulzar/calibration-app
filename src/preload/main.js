const { contextBridge, ipcRenderer } = require('electron');

<<<<<<< HEAD
=======
// Simple crash tracking for preload
try {
  const Sentry = require('@sentry/electron/preload');
  const SENTRY_DSN = process.env.SENTRY_DSN || '';

  if (SENTRY_DSN) {
    Sentry.init({
      dsn: SENTRY_DSN,
      tracesSampleRate: 0,
      autoSessionTracking: false,
    });

    process.on('uncaughtException', error => {
      Sentry.captureException(error);
    });

    process.on('unhandledRejection', (reason, promise) => {
      Sentry.captureException(new Error(`Unhandled Rejection: ${reason}`));
    });
  }
} catch (error) {
  // Silently fail if Sentry setup fails
}

>>>>>>> 28dcb7f5
contextBridge.exposeInMainWorld('electronAPI', {
  //======== Core Application APIs ========
  loadHomeScreen: () => ipcRenderer.send('load-home-screen'),
  onShowAppVersion: callback =>
    ipcRenderer.on('show-app-version', (event, version) => callback(version)),

  //======== Kraken List APIs ========
  loadKrakenList: () => {
    ipcRenderer.send('load-kraken-list');
  },
  krakenStartScan: () => ipcRenderer.invoke('kraken-start-scan'),
  krakenStopScan: () => ipcRenderer.invoke('kraken-stop-scan'),
  krakenRefreshScan: () => ipcRenderer.invoke('kraken-refresh-scan'),
  krakenConnectDevices: deviceIds => ipcRenderer.invoke('kraken-connect-devices', deviceIds),
  krakenSetSelectedDevices: deviceIds => ipcRenderer.send('kraken-set-selected-devices', deviceIds),
  krakenProceedToCalibration: () => ipcRenderer.invoke('kraken-proceed-to-calibration'),
  krakenGetDiscoveredDevices: () => ipcRenderer.invoke('kraken-get-discovered-devices'),
  krakenGetConnectedDevices: () => ipcRenderer.invoke('kraken-get-connected-devices'),
  krakenGetScanStatus: () => ipcRenderer.invoke('kraken-get-scan-status'),
  krakenGetConnectionStatus: () => ipcRenderer.invoke('kraken-get-connection-status'),

  // Event listeners for kraken functionality
  onBluetoothStateChanged: callback =>
    ipcRenderer.on('bluetooth-state-changed', (event, state) => callback(state)),
  onShowBluetoothError: callback =>
    ipcRenderer.on('show-bluetooth-error', (event, data) => callback(data)),
  onDeviceDiscovered: callback =>
    ipcRenderer.on('device-discovered', (event, device) => callback(device)),
  onDeviceUpdated: callback =>
    ipcRenderer.on('device-updated', (event, device) => callback(device)),
  onDeviceConnected: callback =>
    ipcRenderer.on('device-connected', (event, device) => callback(device)),
  onConnectionFailed: callback =>
    ipcRenderer.on('connection-failed', (event, data) => callback(data)),
  onShowConnectionErrors: callback =>
    ipcRenderer.on('show-connection-errors', (event, data) => callback(data)),

  // Sequential connection progress events
  onDeviceConnectionStarted: callback =>
    ipcRenderer.on('device-connection-started', (event, data) => callback(data)),
  onDeviceConnectionSuccess: callback =>
    ipcRenderer.on('device-connection-success', (event, data) => callback(data)),
  onDeviceConnectionFailed: callback =>
    ipcRenderer.on('device-connection-failed', (event, data) => callback(data)),
  onDeviceConnectionRetry: callback =>
    ipcRenderer.on('device-connection-retry', (event, data) => callback(data)),
  onNavigateToCalibration: callback =>
    ipcRenderer.on('navigate-to-calibration', (event, data) => callback(data)),
  onEnableConnectCooldown: callback =>
    ipcRenderer.on('enable-connect-cooldown', (event, data) => callback(data)),

  // Kraken cleanup event listeners (like old app)
  onKrakenCleanupStarted: callback => ipcRenderer.on('kraken-cleanup-started', event => callback()),
  onKrakenCleanupCompleted: callback =>
    ipcRenderer.on('kraken-cleanup-completed', event => callback()),
  onShowLoader: callback => ipcRenderer.on('show-loader', event => callback()),
  onHideLoader: callback => ipcRenderer.on('hide-loader', event => callback()),
  onScanStarted: callback => ipcRenderer.on('scan-started', event => callback()),
  onScanStopped: callback => ipcRenderer.on('scan-stopped', event => callback()),
  onScanError: callback => ipcRenderer.on('scan-error', (event, error) => callback(error)),
  onScanRefreshed: callback => ipcRenderer.on('scan-refreshed', event => callback()),
  cleanupKrakenList: () => ipcRenderer.send('cleanup-kraken-list'),

  //======== Kraken Calibration APIs ========
  loadKrakenCalibration: connectedDeviceIds =>
    ipcRenderer.send('load-kraken-calibration', connectedDeviceIds),
  krakenCalibrationRetryDevice: deviceId =>
    ipcRenderer.invoke('kraken-calibration-retry-device', deviceId),
  krakenCalibrationReconnectDevice: deviceId =>
    ipcRenderer.invoke('kraken-calibration-reconnect-device', deviceId),
  krakenCalibrationDisconnectDevice: deviceId =>
    ipcRenderer.invoke('kraken-calibration-disconnect-device', deviceId),
  krakenCalibrationStart: () => ipcRenderer.invoke('kraken-calibration-start'),
  krakenCalibrationGetStatus: () => ipcRenderer.invoke('kraken-calibration-get-status'),
  krakenCalibrationGoBack: () => ipcRenderer.send('kraken-calibration-go-back'),
  krakenCalibrationCleanup: () => ipcRenderer.send('kraken-calibration-cleanup'),

  // Kraken calibration event listeners
  onShowPageLoader: callback => ipcRenderer.on('show-page-loader', event => callback()),
  onHidePageLoader: callback => ipcRenderer.on('hide-page-loader', event => callback()),
  onInitializeDevices: callback =>
    ipcRenderer.on('initialize-devices', (event, devices) => callback(devices)),
  onDeviceSetupStarted: callback =>
    ipcRenderer.on('device-setup-started', (event, data) => callback(data)),
  onDeviceSetupStage: callback =>
    ipcRenderer.on('device-setup-stage', (event, data) => callback(data)),
  onDeviceSetupComplete: callback =>
    ipcRenderer.on('device-setup-complete', (event, data) => callback(data)),
  onDeviceSetupFailed: callback =>
    ipcRenderer.on('device-setup-failed', (event, data) => callback(data)),
  onDeviceSetupRetry: callback =>
    ipcRenderer.on('device-setup-retry', (event, data) => callback(data)),
  onDeviceSetupFailedFinal: callback =>
    ipcRenderer.on('device-setup-failed-final', (event, data) => callback(data)),
  onDeviceManualRetryStarted: callback =>
    ipcRenderer.on('device-manual-retry-started', (event, data) => callback(data)),
  onDeviceManualRetrySuccess: callback =>
    ipcRenderer.on('device-manual-retry-success', (event, data) => callback(data)),
  onDeviceManualRetryFailed: callback =>
    ipcRenderer.on('device-manual-retry-failed', (event, data) => callback(data)),
  onKrakenDetailsUpdated: callback =>
    ipcRenderer.on('kraken-details-updated', (event, data) => callback(data)),
  onDeviceStatusUpdate: callback =>
    ipcRenderer.on('device-status-update', (event, data) => callback(data)),
  onProgressUpdate: callback => ipcRenderer.on('progress-update', (event, data) => callback(data)),
  onAllDevicesReady: callback => ipcRenderer.on('all-devices-ready', event => callback()),
  onDeviceDataUpdate: callback =>
    ipcRenderer.on('device-data-update', (event, data) => callback(data)),
  onDeviceDisconnected: callback =>
    ipcRenderer.on('device-disconnected', (event, data) => callback(data)),
  onDeviceConnectivityLost: callback =>
    ipcRenderer.on('device-connectivity-lost', (event, data) => callback(data)),
  onDeviceReconnectionStarted: callback =>
    ipcRenderer.on('device-reconnection-started', (event, data) => callback(data)),
  onDeviceReconnectionSuccess: callback =>
    ipcRenderer.on('device-reconnection-success', (event, data) => callback(data)),
  onDeviceReconnectionFailed: callback =>
    ipcRenderer.on('device-reconnection-failed', (event, data) => callback(data)),
  onDeviceManualDisconnectStarted: callback =>
    ipcRenderer.on('device-manual-disconnect-started', (event, data) => callback(data)),
  onDeviceManualDisconnectSuccess: callback =>
    ipcRenderer.on('device-manual-disconnect-success', (event, data) => callback(data)),
  onDeviceManualDisconnectFailed: callback =>
    ipcRenderer.on('device-manual-disconnect-failed', (event, data) => callback(data)),
  onUpdateCalibrationButtonState: callback =>
    ipcRenderer.on('update-calibration-button-state', (event, data) => callback(data)),
  onCalibrationStarted: callback => ipcRenderer.on('calibration-started', event => callback()),
<<<<<<< HEAD

  //======== Settings APIs ========
  loadSettings: () => ipcRenderer.send('load-settings'),
  settingsGoBack: () => ipcRenderer.send('settings-go-back'),

  // Fluke settings (backward compatibility)
  getFlukeSettings: () => ipcRenderer.invoke('settings-get-fluke-settings'),
  saveFlukeSettings: (ip, port) => ipcRenderer.invoke('settings-save-fluke-settings', ip, port),

  // Database operations (new API)
  db: {
    getFlukeSettings: () => ipcRenderer.invoke('db:get-fluke-settings'),
    saveFlukeSettings: (ip, port) => ipcRenderer.invoke('db:save-fluke-settings', { ip, port }),
    addCommandToHistory: (type, content, relatedCommand) =>
      ipcRenderer.invoke('db:add-command-to-history', { type, content, relatedCommand }),
    getCommandHistory: limit => ipcRenderer.invoke('db:get-command-history', { limit }),
    clearCommandHistory: () => ipcRenderer.invoke('db:clear-command-history'),
  },

  // Fluke connection
  testFlukeConnection: () => ipcRenderer.invoke('settings-test-fluke-connection'),
  connectFluke: () => ipcRenderer.invoke('settings-connect-fluke'),
  disconnectFluke: () => ipcRenderer.invoke('settings-disconnect-fluke'),
  getFlukeStatus: () => ipcRenderer.invoke('settings-get-fluke-status'),

  // Fluke commands
  sendFlukeCommand: command => ipcRenderer.invoke('settings-send-fluke-command', command),
  getCommandHistory: limit => ipcRenderer.invoke('settings-get-command-history', limit),
  clearCommandHistory: () => ipcRenderer.invoke('settings-clear-command-history'),

  // Settings event listeners
  onSettingsLoaded: callback =>
    ipcRenderer.on('settings-loaded', (event, settings) => callback(settings)),
  onSettingsSaved: callback =>
    ipcRenderer.on('settings-saved', (event, settings) => callback(settings)),
  onFlukeConnected: callback => ipcRenderer.on('fluke-connected', (event, data) => callback(data)),
  onFlukeDisconnected: callback => ipcRenderer.on('fluke-disconnected', event => callback()),
  onFlukeError: callback => ipcRenderer.on('fluke-error', (event, data) => callback(data)),
  onFlukeTestResult: callback =>
    ipcRenderer.on('fluke-test-result', (event, result) => callback(result)),
  onFlukeCommandSent: callback =>
    ipcRenderer.on('fluke-command-sent', (event, data) => callback(data)),
  onFlukeResponse: callback => ipcRenderer.on('fluke-response', (event, data) => callback(data)),
  onCommandHistoryCleared: callback =>
    ipcRenderer.on('command-history-cleared', event => callback()),
=======
>>>>>>> 28dcb7f5
});<|MERGE_RESOLUTION|>--- conflicted
+++ resolved
@@ -1,7 +1,5 @@
 const { contextBridge, ipcRenderer } = require('electron');
 
-<<<<<<< HEAD
-=======
 // Simple crash tracking for preload
 try {
   const Sentry = require('@sentry/electron/preload');
@@ -26,7 +24,6 @@
   // Silently fail if Sentry setup fails
 }
 
->>>>>>> 28dcb7f5
 contextBridge.exposeInMainWorld('electronAPI', {
   //======== Core Application APIs ========
   loadHomeScreen: () => ipcRenderer.send('load-home-screen'),
@@ -154,7 +151,6 @@
   onUpdateCalibrationButtonState: callback =>
     ipcRenderer.on('update-calibration-button-state', (event, data) => callback(data)),
   onCalibrationStarted: callback => ipcRenderer.on('calibration-started', event => callback()),
-<<<<<<< HEAD
 
   //======== Settings APIs ========
   loadSettings: () => ipcRenderer.send('load-settings'),
@@ -200,6 +196,4 @@
   onFlukeResponse: callback => ipcRenderer.on('fluke-response', (event, data) => callback(data)),
   onCommandHistoryCleared: callback =>
     ipcRenderer.on('command-history-cleared', event => callback()),
-=======
->>>>>>> 28dcb7f5
 });