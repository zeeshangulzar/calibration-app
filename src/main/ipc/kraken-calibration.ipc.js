import { ipcMain } from 'electron';
import path from 'path';
import { getMainWindow } from '../windows/main.js';
import { KrakenCalibrationController } from '../controllers/kraken-calibration.controller.js';
import { KRAKEN_CONSTANTS } from '../../config/constants/kraken.constants.js';
import { addDelay } from '../../shared/helpers/calibration-helper.js';

let krakenCalibrationController = null;

function checkControllerInitialized() {
  if (!krakenCalibrationController) {
    return { success: false, error: 'Kraken calibration not initialized' };
  }
  return null;
}

/**
 * Register all kraken calibration related IPC handlers
 */
export function registerKrakenCalibrationIpcHandlers() {
  registerNavigationHandlers();
  registerDeviceOperationHandlers();
  registerCalibrationHandlers();
  registerStatusHandlers();
  registerCleanupHandlers();
}

function registerNavigationHandlers() {
  // Navigation handler - load calibration page with connected devices
  ipcMain.on('load-kraken-calibration', async (event, connectedDeviceIds) => {
    const mainWindow = getMainWindow();
    if (mainWindow) {
      // Load kraken calibration page
      mainWindow.loadFile(path.join('src', 'renderer', 'kraken-calibration', 'index.html'));

      // Initialize controller when page loads
      mainWindow.webContents.once('did-finish-load', async () => {
        // Clean up existing controller if any
        if (krakenCalibrationController) {
          await krakenCalibrationController.cleanup();
        }

        krakenCalibrationController = new KrakenCalibrationController(mainWindow);
        await krakenCalibrationController.initialize(connectedDeviceIds);
      });
    }
  });
}

function registerDeviceOperationHandlers() {
  // Device setup operations
  ipcMain.handle('kraken-calibration-retry-device', async (event, deviceId) => {
    const error = checkControllerInitialized();
    if (error) return error;
    return await krakenCalibrationController.retryDeviceSetup(deviceId);
  });

  // Device connectivity operations
  ipcMain.handle('kraken-calibration-reconnect-device', async (event, deviceId) => {
    const error = checkControllerInitialized();
    if (error) return error;
    return await krakenCalibrationController.reconnectDisconnectedDevice(deviceId);
  });

  ipcMain.handle('kraken-calibration-disconnect-device', async (event, deviceId) => {
    const error = checkControllerInitialized();
    if (error) return error;
    return await krakenCalibrationController.manuallyDisconnectDevice(deviceId);
  });
}

function registerCalibrationHandlers() {
  // Calibration operations
  ipcMain.handle('kraken-calibration-start', async (event, testerName) => {
<<<<<<< HEAD
    const error = checkControllerInitialized();

    if (error) return error;
    return await krakenCalibrationController.startCalibration(testerName);
  });

  ipcMain.handle('kraken-calibration-stop', async () => {
    const error = checkControllerInitialized();

    if (error) return error;
    return await krakenCalibrationController.stopCalibration('Calibration stopped', '', true);
  });

  ipcMain.handle('kraken-calibration-start-verification', async () => {
    const error = checkControllerInitialized();

    if (error) return error;
    return await krakenCalibrationController.startVerification();
  });

  // Real-time verification updates
  ipcMain.on('kraken-verification-realtime-update', (event, data) => {
    const mainWindow = getMainWindow();
    if (mainWindow) {
      mainWindow.webContents.send('kraken-verification-realtime-update', data);
    }
  });



  ipcMain.on('update-kraken-calibration-reference-pressure', (event, pressure) => {
    const mainWindow = getMainWindow();
    if (mainWindow) {
      mainWindow.webContents.send('update-kraken-calibration-reference-pressure', pressure);
    }
  });

  ipcMain.on('update-kraken-pressure', (event, data) => {
    const mainWindow = getMainWindow();
    if (mainWindow) {
      mainWindow.webContents.send('update-kraken-pressure', data);
    }
  });

  ipcMain.on('kraken-certification-completed', (event, data) => {
    const mainWindow = getMainWindow();
    if (mainWindow) {
      mainWindow.webContents.send('kraken-certification-completed', data);
    }
  });

  ipcMain.handle('kraken-calibration-start-certification', async (event, testerName) => {
    console.log(`Received kraken-calibration-start-certification with tester: ${testerName}`);
    const error = checkControllerInitialized();

    if (error) return error;
    return await krakenCalibrationController.startCertification(testerName);
  });

  ipcMain.handle('kraken-verification-start', async (event, testerName) => {
    const error = checkControllerInitialized();

    if (error) return error;

    try {
      await krakenCalibrationController.startVerification();
      return { success: true };
    } catch (error) {
      console.error('Error starting verification:', error);
      return {
        success: false,
        error: error.message || 'Failed to start verification process',
      };
    }
=======
    const error = checkControllerInitialized();

    if (error) return error;
    return await krakenCalibrationController.startCalibration(testerName);
  });

  ipcMain.handle('kraken-calibration-stop', async () => {
    const error = checkControllerInitialized();

    if (error) return error;
    return await krakenCalibrationController.stopCalibration('Calibration stopped', '', true);
  });

  ipcMain.handle('kraken-verification-start', async () => {
    const error = checkControllerInitialized();

    if (error) return error;
    // For now, return a placeholder - verification logic can be implemented later
    return {
      success: false,
      error: 'Verification functionality not yet implemented. This will be added in future updates.',
    };
>>>>>>> 5e773046
  });
}

function registerStatusHandlers() {
  // Status and data retrieval
  ipcMain.handle('kraken-calibration-get-status', () => {
    if (!krakenCalibrationController) {
      return {
        connectedDeviceCount: 0,
        setupProgress: 0,
        isSetupInProgress: false,
        devices: [],
      };
    }
    return krakenCalibrationController.getStatus();
  });
}

function registerCleanupHandlers() {
  // Navigation back to sensor list (with background cleanup like old app)
  ipcMain.handle('kraken-calibration-go-back', async () => {
    console.log('Back button clicked - starting background cleanup...');

    const mainWindow = getMainWindow();

    // Immediately navigate to kraken list (like old app)
    if (mainWindow) {
      mainWindow.loadFile(path.join('src', 'renderer', 'kraken-list', 'index.html'));
      // Ensure the event is sent after the new page is ready
      mainWindow.webContents.once('did-finish-load', () => {
        mainWindow.webContents.send('enable-connect-cooldown', {
          cooldownMs: KRAKEN_CONSTANTS.CONNECT_BUTTON_COOLDOWN_MS,
          label: 'Cooling down...',
        });
      });
    }

    // Start cleanup in background and notify when complete (like old app)
    if (krakenCalibrationController) {
      // Send kraken cleanup started event to disable connect button
      if (mainWindow) {
        mainWindow.webContents.send('kraken-cleanup-started');
      }

      try {
        // Background cleanup with proper sequencing
        await krakenCalibrationController.cleanup();
        krakenCalibrationController = null;

        console.log('Background cleanup completed successfully');

        // Add small delay to ensure everything has settled
        await addDelay(KRAKEN_CONSTANTS.DELAY_BETWEEN_SETUP);

        // Send kraken cleanup completed event to re-enable connect button
        if (mainWindow) {
          mainWindow.webContents.send('kraken-cleanup-completed');
        }
      } catch (error) {
        console.error('Error during background cleanup:', error);

        // Even if kraken cleanup fails, re-enable the button after a delay
        if (mainWindow) {
          setTimeout(() => {
            mainWindow.webContents.send('kraken-cleanup-completed');
          }, KRAKEN_CONSTANTS.CLEANUP_TIMEOUT);
        }
      }
    } else {
      // No controller to cleanup, immediately enable connect button
      if (mainWindow) {
        mainWindow.webContents.send('kraken-cleanup-completed');
      }
    }

    return { success: true };
  });

  // Cleanup handler
  ipcMain.on('kraken-calibration-cleanup', async () => {
    if (krakenCalibrationController) {
      await krakenCalibrationController.cleanup();
      krakenCalibrationController = null;
    }
  });
}

/**
 * Cleanup kraken calibration resources (called on app quit)
 */
export async function cleanupKrakenCalibration() {
  if (krakenCalibrationController) {
    try {
      console.log('Cleaning up Kraken calibration on app quit...');
      await krakenCalibrationController.cleanup();
      krakenCalibrationController = null;
      console.log('Kraken calibration cleanup completed');
    } catch (error) {
      console.error('Error during Kraken calibration cleanup on app quit:', error);
    }
  }
}<|MERGE_RESOLUTION|>--- conflicted
+++ resolved
@@ -72,7 +72,6 @@
 function registerCalibrationHandlers() {
   // Calibration operations
   ipcMain.handle('kraken-calibration-start', async (event, testerName) => {
-<<<<<<< HEAD
     const error = checkControllerInitialized();
 
     if (error) return error;
@@ -101,8 +100,6 @@
     }
   });
 
-
-
   ipcMain.on('update-kraken-calibration-reference-pressure', (event, pressure) => {
     const mainWindow = getMainWindow();
     if (mainWindow) {
@@ -130,35 +127,6 @@
 
     if (error) return error;
     return await krakenCalibrationController.startCertification(testerName);
-  });
-
-  ipcMain.handle('kraken-verification-start', async (event, testerName) => {
-    const error = checkControllerInitialized();
-
-    if (error) return error;
-
-    try {
-      await krakenCalibrationController.startVerification();
-      return { success: true };
-    } catch (error) {
-      console.error('Error starting verification:', error);
-      return {
-        success: false,
-        error: error.message || 'Failed to start verification process',
-      };
-    }
-=======
-    const error = checkControllerInitialized();
-
-    if (error) return error;
-    return await krakenCalibrationController.startCalibration(testerName);
-  });
-
-  ipcMain.handle('kraken-calibration-stop', async () => {
-    const error = checkControllerInitialized();
-
-    if (error) return error;
-    return await krakenCalibrationController.stopCalibration('Calibration stopped', '', true);
   });
 
   ipcMain.handle('kraken-verification-start', async () => {
@@ -170,7 +138,6 @@
       success: false,
       error: 'Verification functionality not yet implemented. This will be added in future updates.',
     };
->>>>>>> 5e773046
   });
 }
 
