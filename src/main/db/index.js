--- conflicted
+++ resolved
@@ -2,10 +2,7 @@
 import { app } from 'electron';
 import Database from 'better-sqlite3';
 import * as Sentry from '@sentry/electron/main';
-<<<<<<< HEAD
 import { MigrationManager } from './migration-manager.js';
-=======
->>>>>>> c835ff2a
 
 // Store DB in user's app data directory
 let dbPath = null;
@@ -42,11 +39,11 @@
     // Run migrations using the new MigrationManager
     const migrationManager = new MigrationManager(db);
     const migrationResult = migrationManager.runMigrations();
-    
+
     if (!migrationResult.success) {
       throw new Error(`Migration failed: ${migrationResult.error}`);
     }
-    
+
     console.log(`Migrations completed: ${migrationResult.applied} applied, current version: ${migrationResult.currentVersion}`);
 
     isInitialized = true;
@@ -61,74 +58,6 @@
     throw error;
   }
 }
-
-<<<<<<< HEAD
-=======
-/**
- * Run database migrations
- */
-function runMigrations() {
-  // Create migrations table if it doesn't exist
-  db.prepare(
-    `
-    CREATE TABLE IF NOT EXISTS schema_migrations (
-      version INTEGER PRIMARY KEY,
-      applied_at DATETIME DEFAULT CURRENT_TIMESTAMP
-    )
-  `
-  ).run();
-
-  // Get current schema version
-  const currentVersion = db.prepare('SELECT MAX(version) as version FROM schema_migrations').get()?.version || 0;
-
-  // Define migrations
-  const migrations = [
-    {
-      version: 1,
-      sql: `
-        CREATE TABLE IF NOT EXISTS app_settings (
-          id INTEGER PRIMARY KEY AUTOINCREMENT,
-          fluke_ip TEXT DEFAULT '10.10.69.27',
-          fluke_port TEXT DEFAULT '3490',
-          created_at DATETIME DEFAULT CURRENT_TIMESTAMP,
-          updated_at DATETIME DEFAULT CURRENT_TIMESTAMP
-        )
-      `,
-    },
-    {
-      version: 2,
-      sql: `
-        CREATE TABLE IF NOT EXISTS command_history (
-          id INTEGER PRIMARY KEY AUTOINCREMENT,
-          type TEXT NOT NULL CHECK (type IN ('command', 'response')),
-          content TEXT NOT NULL,
-          related_command TEXT,
-          timestamp DATETIME DEFAULT CURRENT_TIMESTAMP
-        )
-      `,
-    },
-    {
-      version: 3,
-      sql: `
-        ALTER TABLE app_settings ADD COLUMN mock_fluke_enabled INTEGER DEFAULT 0
-      `,
-    },
-  ];
-
-  // Run pending migrations
-  const transaction = db.transaction(() => {
-    for (const migration of migrations) {
-      if (migration.version > currentVersion) {
-        db.prepare(migration.sql).run();
-        db.prepare('INSERT INTO schema_migrations (version) VALUES (?)').run(migration.version);
-        console.log(`Applied migration ${migration.version}`);
-      }
-    }
-  });
-
-  transaction();
-}
->>>>>>> c835ff2a
 
 /**
  * Get database instance
@@ -147,7 +76,7 @@
   if (!isInitialized) {
     return null;
   }
-  
+
   try {
     const migrationManager = new MigrationManager(db);
     return migrationManager.getMigrationStatus();
