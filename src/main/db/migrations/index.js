/**
 * Migration Index
 *
 * PURPOSE: This file serves as the central registry and validation system for all database migrations.
 * It ensures that migrations are properly structured, versioned, and can be safely executed.
 *
 * KEY RESPONSIBILITIES:
 * - Import and validate all migration files
 * - Ensure version consistency and sequencing
 * - Provide migration discovery for the MigrationManager
 * - Validate migration structure and integrity
 * - Export migrations in the correct order
 *
 * IMPORTANT: When adding new migration files, make sure to:
 * 1. Import them here with proper naming
 * 2. Add them to the importedMigrations array
 * 3. Include them in the validation calls
 * 4. Export them individually for debugging/testing
 */

import * as Sentry from '@sentry/electron/main';

// Import all migrations with descriptive names
import { migration as migration001 } from './001_initial_schema.js';
import { migration as migration002 } from './002_command_history.js';
import { migration as migration003 } from './003_device_assembly.js';
import { migration as migration004 } from './004_migration_table_structure.js';
<<<<<<< HEAD
import { migration as migration005 } from './005_gvi_gauges.js';
=======
import { migration as migration005 } from './005_add_mock_fluke_enabled.js';

>>>>>>> 1b5aed79
// Central registry of all migrations
const importedMigrations = [migration001, migration002, migration003, migration004, migration005];

/**
 * Comprehensive migration validation system
 *
 * This function validates that each migration has the correct structure,
 * required fields, and proper SQL content before allowing execution.
 */
function validateMigrationStructure(migration, filename) {
  // Check if migration object exists
  if (!migration) {
    const error = new Error(`---- Migration import failed: ${filename} - migration object is undefined`);
    Sentry.captureException(error, {
      tags: {
        operation: 'validate_migration_structure',
        migration_file: filename,
      },
    });
    throw error;
  }

  const checks = [
    { key: 'version', valid: v => typeof v === 'number' },
    { key: 'description', valid: v => typeof v === 'string' },
    { key: 'up', valid: v => typeof v === 'string' && v.trim() },
    { key: 'down', valid: v => typeof v === 'string' && v.trim() },
  ];

  for (const { key, valid } of checks) {
    if (!valid(migration[key])) {
      const error = new Error(`---- Migration validation failed: ${filename} - invalid or missing ${key}`);
      Sentry.captureException(error, {
        tags: {
          operation: 'validate_migration_structure',
          migration_file: filename,
        },
      });
      throw error;
    }
  }

  // Additional validation: Check SQL content for basic safety
  const upSQL = migration.up.trim().toLowerCase();
  if (upSQL.includes('drop table') && !upSQL.includes('if exists')) {
    console.warn(`---- Warning: ${filename} contains DROP TABLE without IF EXISTS - this could be dangerous`);
  }

  return true;
}

/**
 * Validate migration version consistency and sequencing
 */
function validateMigrationVersions(migrations) {
  if (migrations.length === 0) {
    const error = new Error('---- No migrations found - migration system cannot function');
    Sentry.captureException(error);
    throw error;
  }

  // Extract and validate version numbers
  const versions = migrations.map(m => m.version);
  const uniqueVersions = [...new Set(versions)];

  // Check for duplicate versions
  if (versions.length !== uniqueVersions.length) {
    const duplicates = versions.filter((v, i) => versions.indexOf(v) !== i);
    const error = new Error(`---- Duplicate migration versions detected: ${[...new Set(duplicates)].join(', ')}`);
    Sentry.captureException(error);
    throw error;
  }

  // Check for missing versions (gaps in sequence)
  const sortedVersions = [...versions].sort((a, b) => a - b);
  const expectedVersions = Array.from({ length: Math.max(...sortedVersions) }, (_, i) => i + 1);
  const missingVersions = expectedVersions.filter(v => !versions.includes(v));

  if (missingVersions.length > 0) {
    console.warn(`---- Warning: Missing migration versions: ${missingVersions.join(', ')}`);
    console.warn('   This may indicate incomplete migration history');
  }

  // Validate version numbers are positive integers
  const invalidVersions = versions.filter(v => v <= 0 || !Number.isInteger(v));
  if (invalidVersions.length > 0) {
    const error = new Error(`---- Invalid migration versions detected: ${invalidVersions.join(', ')} - versions must be positive integers`);
    Sentry.captureException(error);
    throw error;
  }

  return true;
}

/**
 * Comprehensive validation of all migrations
 */
function validateAllMigrations() {
  try {
    console.log('🔍 Starting migration validation...');

    // Validate each individual migration
    importedMigrations.forEach((migration, index) => {
      const filename = Object.keys({ migration001, migration002, migration003, migration004, migration005 })[index];
      validateMigrationStructure(migration, filename);
    });

    // Validate version consistency across all migrations
    validateMigrationVersions(importedMigrations);

    console.log('---- All migrations validated successfully');
    return true;
  } catch (error) {
    console.error('---- Migration validation failed:', error.message);
    Sentry.captureException(error);
    throw error;
  }
}

// Execute validation during module load
validateAllMigrations();

// Sort migrations by version to ensure proper execution order
const migrations = importedMigrations.sort((a, b) => a.version - b.version);

// Export the sorted migrations array for the MigrationManager
export { migrations };<|MERGE_RESOLUTION|>--- conflicted
+++ resolved
@@ -25,14 +25,10 @@
 import { migration as migration002 } from './002_command_history.js';
 import { migration as migration003 } from './003_device_assembly.js';
 import { migration as migration004 } from './004_migration_table_structure.js';
-<<<<<<< HEAD
-import { migration as migration005 } from './005_gvi_gauges.js';
-=======
 import { migration as migration005 } from './005_add_mock_fluke_enabled.js';
-
->>>>>>> 1b5aed79
+import { migration as migration006 } from './006_gvi_gauges.js';
 // Central registry of all migrations
-const importedMigrations = [migration001, migration002, migration003, migration004, migration005];
+const importedMigrations = [migration001, migration002, migration003, migration004, migration005, migration006];
 
 /**
  * Comprehensive migration validation system
