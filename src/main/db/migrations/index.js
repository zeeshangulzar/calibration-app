--- conflicted
+++ resolved
@@ -27,15 +27,10 @@
 import { migration as migration004 } from './004_migration_table_structure.js';
 import { migration as migration005 } from './005_add_mock_fluke_enabled.js';
 import { migration as migration006 } from './006_gvi_gauges.js';
-<<<<<<< HEAD
 import { migration as migration007 } from './007_gvi_reports.js';
-// Central registry of all migrations
-const importedMigrations = [migration001, migration002, migration003, migration004, migration005, migration006, migration007];
-=======
 import { migration as migration009 } from './009_monster_meter_reports.js';
 // Central registry of all migrations
-const importedMigrations = [migration001, migration002, migration003, migration004, migration005, migration006, migration009];
->>>>>>> 4cf39ab5
+const importedMigrations = [migration001, migration002, migration003, migration004, migration005, migration006, migration007, migration009];
 
 /**
  * Comprehensive migration validation system
