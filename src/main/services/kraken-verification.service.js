--- conflicted
+++ resolved
@@ -152,12 +152,7 @@
       // Update device widgets to show verification error
       this.updateDeviceWidgetsForVerification(false, true);
     } finally {
-<<<<<<< HEAD
-      // Always set Fluke to zero pressure after verification completes or fails (silently)
-      this.fluke.setZeroPressureToFluke(true);
-=======
       // Reset verification state and restore Fluke process check
->>>>>>> 1b5aed79
       this.isSweepRunning = false;
       this.globalState.isVerificationActive = false;
 
