--- conflicted
+++ resolved
@@ -117,15 +117,14 @@
     return true;
   }
 
-<<<<<<< HEAD
   async ventFluke() {
     console.log('🔧 [MOCK] Venting Fluke (no-op)');
     return true;
-=======
+  }
+
   async getTemperature() {
     console.log('🔧 [MOCK] Getting Fluke temperature (no-op)');
     return 28.3; // Return a mock temperature in Celsius
->>>>>>> 4cf39ab5
   }
 
   /**
