--- conflicted
+++ resolved
@@ -34,13 +34,11 @@
    * @returns {Object} Fluke service instance (mock if enabled, real otherwise)
    */
   getFlukeService(showLogOnScreen, isProcessActiveFn) {
-<<<<<<< HEAD
     // Always query database for latest settings
-    const mockFlukeEnabled = this.getMockFlukeSetting();
-    
-    // Clear existing instance to ensure fresh creation with latest settings
-    this.instance = null;
-=======
+    // const mockFlukeEnabled = this.getMockFlukeSetting();
+
+    // // Clear existing instance to ensure fresh creation with latest settings
+    // this.instance = null;
     if (this.instance) {
       // Update the process active function if the instance already exists
       if (this.instance.updateProcessActiveFunction) {
@@ -49,10 +47,6 @@
       }
       return this.instance;
     }
-
-    // Check current setting (in case it changed)
-    this.mockFlukeEnabled = this.getMockFlukeSetting();
->>>>>>> 1b5aed79
 
     if (mockFlukeEnabled) {
       console.log('🔧 Creating Mock Fluke service (user setting enabled)');
@@ -139,12 +133,9 @@
   }
 }
 
-<<<<<<< HEAD
-=======
 // Static singleton instance
-FlukeFactoryService.instance = null;
+// FlukeFactoryService.instance = null;
 
->>>>>>> 1b5aed79
 // Export singleton getter function
 export const getFlukeFactory = () => FlukeFactoryService.getInstance();
 
