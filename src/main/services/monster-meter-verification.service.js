/**
 * Monster Meter Verification Service
 * Handles the verification process for Monster Meter devices
 *
 * This service manages the verification workflow which includes:
 * - Sending VERIFY_ME command to Monster Meter
 * - Running 8-point pressure sweep (0 to 250 PSI)
 * - Capturing voltage and pressure data for both sensors
 * - Checking tolerance range (±2 PSI) for each point
 * - Generating pass/fail summary
 */
import { FlukeFactoryService } from './fluke-factory.service.js';
import { generateReverseStepArray } from '../utils/kraken-calibration.utils.js';
import { MONSTER_METER_CONSTANTS } from '../../config/constants/monster-meter.constants.js';
import { MonsterMeterPDFService } from './monster-meter-pdf.service.js';
import { monsterMeterReportsDb } from '../db/monster-meter-reports.db.js';
import * as Sentry from '@sentry/electron/main';

class MonsterMeterVerificationService {
  constructor(monsterMeterState, monsterMeterCommunication, sendToRenderer, showLogOnScreen) {
    this.monsterMeterState = monsterMeterState;
    this.monsterMeterCommunication = monsterMeterCommunication;
    this.sendToRenderer = sendToRenderer;
    this.showLogOnScreen = showLogOnScreen;

    this.flukeFactory = new FlukeFactoryService();
    this.pdfService = new MonsterMeterPDFService();
    this.toleranceRange = MONSTER_METER_CONSTANTS.TOLERANCE_RANGE;

    this.reset();
  }

  async initialize() {
    try {
      this.fluke = this.flukeFactory.getFlukeService(this.showLogOnScreen, () => this.isVerificationActive && !this.isVerificationStopped);
    } catch (error) {
      this.handleError('initialize', error);
      throw error;
    }
  }

  /**
   * Starts the verification process
   * @param {string} testerName - Name of the tester
   * @param {string} model - Monster Meter model
   * @param {string} serialNumber - Serial number of the device
   * @returns {Promise<{success: boolean, error?: string}>}
   */
  async startVerification(testerName, model, serialNumber) {
    try {
      this.logDebugInfo('startVerification', { testerName, model, serialNumber });

      // Validate inputs and connection
      this.validateParameters(testerName, model, serialNumber);
      this.validateConnection();

      this.initializeVerificationState(testerName, model, serialNumber);
      this.generateSweepIntervals();

      this.sendToRenderer('monster-meter-verification-started', {
        pressureArr: this.sweepIntervals,
      });
      await this.runVerificationProcess();

      if (this.isVerificationStopped) {
        return { success: false, error: 'Verification was stopped by user' };
      }

      await this.completeVerification();
      return { success: true };
    } catch (error) {
      return this.handleVerificationError(error);
    }
  }

  async stopVerification(reason = 'Verification stopped by user') {
    try {
      this.updateVerificationFlags(false, true);

      // Set Fluke to zero but only disconnect if user is leaving (not for errors)
      if (this.fluke && this.fluke.telnetClient && this.fluke.telnetClient.isConnected) {
        await this.setFlukeToZero();

        // Only disconnect if user is leaving or service is being destroyed
        if (reason.includes('destroyed') || reason.includes('cleanup') || reason.includes('navigation')) {
          await this.fluke.telnetClient.disconnect();
          this.showLogOnScreen('🔌 Disconnected from Fluke');
        }
      }

      this.sendToRenderer('monster-meter-verification-stopped', { reason });
      return { success: true };
    } catch (error) {
      this.handleError('stopVerification', error);
      return { success: false, error: error.message };
    }
  }

  getVerificationStatus() {
    return {
      isActive: this.isVerificationActive,
      isStopped: this.isVerificationStopped,
      testerName: this.testerName,
      model: this.model,
      serialNumber: this.serialNumber,
      progress: this.getProgressInfo(),
    };
  }

  // Private methods
  initializeVerificationState(testerName, model, serialNumber) {
    this.testerName = testerName;
    this.model = model;
    this.serialNumber = serialNumber;
    this.maxPressure = MONSTER_METER_CONSTANTS.SWEEP_VALUE;

    // Set verification as active
    this.updateVerificationFlags(true, false);

    this.clearVerificationData();
  }

  /**
   * Validates that Monster Meter is connected
   * @throws {Error} If Monster Meter is not connected
   * @private
   */
  validateConnection() {
    if (!this.monsterMeterState.isConnected) {
      throw new Error('Monster Meter is not connected');
    }
  }

  /**
   * Validates verification parameters
   * @param {string} testerName - Tester name
   * @param {string} model - Model name
   * @param {string} serialNumber - Serial number
   * @throws {Error} If parameters are invalid
   * @private
   */
  validateParameters(testerName, model, serialNumber) {
    if (!testerName || !model || !serialNumber) {
      throw new Error('Missing required parameters: testerName, model, and serialNumber are required');
    }
  }

  generateSweepIntervals() {
    this.sweepIntervals = generateReverseStepArray(this.maxPressure);
    this.logDebugInfo('generateSweepIntervals', {
      intervals: this.sweepIntervals,
      count: this.sweepIntervals.length,
    });
  }

  /**
   * Runs the complete verification process
   * @private
   */
  async runVerificationProcess() {
    try {
      // Step 1: Connect to Fluke
      await this.connectToFluke();

      // Step 2: Send VERIFY_ME command to Monster Meter
      await this.sendVerifyMeCommand();
      await this.delay(MONSTER_METER_CONSTANTS.DELAY_AFTER_COMMAND);

      // Step 3: Run the pressure sweep
      this.showLogOnScreen('|------ Verification Process Started ------|');
      await this.runVerificationSweep();
      this.showLogOnScreen('✅ Verification process completed successfully.!');

      // Keep Fluke connected - will be disconnected when user leaves Monster Meter screen
    } catch (error) {
      this.handleError('runVerificationProcess', error);
      throw error;
    }
  }

  async connectToFluke() {
    // Check if Fluke is already connected (e.g., from previous calibration)
    if (this.fluke && this.fluke.telnetClient && this.fluke.telnetClient.isConnected) {
      // this.showLogOnScreen('✅ Fluke already connected');
      return;
    }

    try {
      const result = await this.fluke.connect();
      if (!result.success) {
        throw new Error(result.error || 'Failed to connect to Fluke');
      }
    } catch (error) {
      this.showLogOnScreen(`❌ Failed to connect to Fluke: ${error.message}`);
      throw error;
    }
  }

  async sendVerifyMeCommand() {
    try {
      await this.monsterMeterCommunication.sendCommand(MONSTER_METER_CONSTANTS.COMMANDS.VERIFY_ME);
      // this.showLogOnScreen('Verify Me command sent to Monster Meter');
    } catch (error) {
      this.handleError('sendVerifyMeCommand', error);
      throw error;
    }
  }

  async runVerificationSweep() {
    for (let i = 0; i < this.sweepIntervals.length; i++) {
      if (this.isVerificationStopped) break;

      const pressureValue = this.sweepIntervals[i];
      await this.setFlukePressure(pressureValue);
      await this.waitForFlukePressure(pressureValue);
      await this.delay(2000);
      this.showLogOnScreen(`📸 Capturing data at ${pressureValue} PSI...`);
      await this.captureMonsterMeterData(pressureValue);
      await this.delay(1000);
    }
  }

  async setFlukePressure(pressure) {
    try {
      if (pressure === 0) {
        await this.fluke.setZeroPressureToFluke();
      } else {
        await this.fluke.setHighPressureToFluke(pressure);
      }
    } catch (error) {
      this.handleError('setFlukePressure', error, { pressure });
      throw error;
    }
  }

  async waitForFlukePressure(pressure) {
    try {
      if (pressure === 0) {
        await this.fluke.waitForFlukeToReachZeroPressure();
      } else {
        await this.fluke.waitForFlukeToReachTargetPressure(pressure);
      }
    } catch (error) {
      this.handleError('waitForFlukePressure', error, { pressure });
      throw error;
    }
  }

  async captureMonsterMeterData(pressureValue) {
    try {
      const data = await this.monsterMeterCommunication.readData();
      if (!data) {
        this.showLogOnScreen('❌ Monster Meter not responding - stopping verification');
        await this.setFlukeToZero();
        throw new Error('Monster Meter is not responding');
      }

      this.processVerificationData(data, pressureValue);
    } catch (error) {
      this.handleError('captureMonsterMeterData', error, { pressureValue });
      throw error;
    }
  }

  /**
   * Processes verification data from Monster Meter
   * @param {Object} data - Raw data from Monster Meter
   * @param {number} pressureValue - Target pressure value
   * @private
   */
  processVerificationData(data, pressureValue) {
    const voltageHi = data['SensorHi.vAVG'];
    const pressureHi = data['SensorHi.psiAVG'];
    const voltageLo = data['SensorLo.vAVG'];
    const pressureLo = data['SensorLo.psiAVG'];

    // Check if readings are within tolerance range
    // Calculate tolerance based on 1% of the maximum sweep value (250 PSI)
    const maxSweepValue = MONSTER_METER_CONSTANTS.SWEEP_VALUE; // 250 PSI
    const toleranceValue = maxSweepValue * (this.toleranceRange / 100); // 1% of 250 PSI = 2.5 PSI
    const toleranceMin = pressureValue - toleranceValue;
    const toleranceMax = pressureValue + toleranceValue;
    const inRange = pressureHi >= toleranceMin && pressureHi <= toleranceMax && pressureLo >= toleranceMin && pressureLo <= toleranceMax;

    const verificationPoint = {
      referencePressure: pressureValue,
      voltageHi,
      pressureHi,
      voltageLo,
      pressureLo,
      inRange,
      // Add calculated tolerance limits for PDF display
      toleranceMin: toleranceMin,
      toleranceMax: toleranceMax,
      upperLimit: toleranceMax,
      lowerLimit: toleranceMin,
    };

    this.updateVerificationArrays(voltageHi, pressureHi, voltageLo, pressureLo, pressureValue);
    this.dbDataVerification.push(verificationPoint);

    this.sendVerificationUpdate();
    this.sendLiveSensorData(data);
  }

  updateVerificationArrays(voltageHi, pressureHi, voltageLo, pressureLo, pressureValue) {
    this.voltagesHiArray.push(voltageHi);
    this.pressureHiArray.push(pressureHi);
    this.voltagesLoArray.push(voltageLo);
    this.pressureLoArray.push(pressureLo);
    this.sweepIntervalsCompleted.push(pressureValue);
  }

  sendVerificationUpdate() {
    this.sendToRenderer('monster-meter-verification-data', {
      pressureArr: this.sweepIntervals,
      voltagesHiArray: this.voltagesHiArray,
      pressureHiArray: this.pressureHiArray,
      voltagesLoArray: this.voltagesLoArray,
      pressureLoArray: this.pressureLoArray,
      verificationData: this.dbDataVerification,
      completed: this.sweepIntervalsCompleted.length,
      total: this.sweepIntervals.length,
    });
  }

  sendLiveSensorData(data) {
    this.sendToRenderer('monster-meter-live-data', {
      referencePressure: this.sweepIntervalsCompleted[this.sweepIntervalsCompleted.length - 1],
      sensorHi: {
        voltage: data['SensorHi.vAVG'],
        pressure: data['SensorHi.psiAVG'],
      },
      sensorLo: {
        voltage: data['SensorLo.vAVG'],
        pressure: data['SensorLo.psiAVG'],
      },
    });
  }

  async completeVerification() {
    try {
      // this.showLogOnScreen('✅ Verification sweep completed successfully');

      // Set verification as complete (not active, not stopped)
      this.updateVerificationFlags(false, false);

      // Generate verification summary
      const summary = this.generateVerificationSummary();

      // Generate PDF report
      this.showLogOnScreen('📄 Generating PDF report...');
      this.showLogOnScreen('✅ PDF report generated sucessfully!, click above button to view pdf.');
      await this.generatePDFReport(summary);

      // Send final results to UI
      this.sendFinalResults();
    } catch (error) {
      this.handleError('completeVerification', error);
      throw error;
    }
  }

  sendFinalResults() {
    this.sendToRenderer('monster-meter-verification-completed', {
      testerName: this.testerName,
      model: this.model,
      serialNumber: this.serialNumber,
      verificationData: this.dbDataVerification,
      summary: this.generateVerificationSummary(),
      pressureArr: this.sweepIntervals,
    });
  }

  /**
   * Generate PDF report for verification results
   * @param {Object} summary - Verification summary
   * @private
   */
  async generatePDFReport(summary) {
    try {
      const device = {
        id: this.serialNumber,
        displayName: `Monster Meter ${this.model}`,
        model: this.model,
      };

<<<<<<< HEAD
      // Sort verification data by pressure value (ascending order) for PDF
      const sortedVerificationData = [...this.dbDataVerification].sort((a, b) => a.referencePressure - b.referencePressure);
      const result = await this.pdfService.generateMonsterMeterPDF(device, sortedVerificationData, summary, this.testerName, this.model, this.serialNumber);
=======
      let temperature = this.monsterMeterState.getFlukeTemperature();
      const result = await this.pdfService.generateMonsterMeterPDF(device, this.dbDataVerification, summary, this.testerName, this.model, this.serialNumber, temperature);
>>>>>>> 61c9a0dc

      if (result.success) {
        // this.showLogOnScreen(`📄 PDF report generated: ${result.filename}`);
        // Send PDF path to renderer for view PDF button
        this.sendToRenderer('monster-meter-pdf-generated', {
          filePath: result.filePath,
          filename: result.filename,
        });
<<<<<<< HEAD

        // Store report in database
        await this.storeReportInDatabase(summary, result.filePath);
      } else {
        this.showLogOnScreen(`⚠️ Warning: Failed to generate PDF: ${result.error}`);
=======
>>>>>>> 61c9a0dc
      }
    } catch (error) {
      this.handleError('generatePDFReport', error);
      this.showLogOnScreen(`⚠️ Warning: PDF generation failed: ${error.message}`);
    }
  }

  /**
   * Store verification report in database
   * @param {Object} summary - Verification summary
   * @param {string} pdfPath - Path to the generated PDF file
   * @private
   */
  async storeReportInDatabase(summary, pdfPath) {
    try {
      const reportData = {
        serialNumber: this.serialNumber,
        status: summary.status,
        pdfLocation: pdfPath,
        testerName: this.testerName,
        model: this.model,
      };

      const result = await monsterMeterReportsDb.storeReport(reportData);

      if (!result.success) {
        throw new Error('Failed to save Monster Meter report in database');
      }
    } catch (error) {
      this.handleError('storeReportInDatabase', error);
    }
  }

  /**
   * Generates verification summary with pass/fail statistics
   * @returns {Object} Summary object with verification results
   * @private
   */
  generateVerificationSummary() {
    const totalPoints = this.dbDataVerification.length;
    const passedPoints = this.dbDataVerification.filter(point => point.inRange).length;
    const failedPoints = totalPoints - passedPoints;
    const passRate = totalPoints > 0 ? ((passedPoints / totalPoints) * 100).toFixed(1) : 0;
    const status = passedPoints === totalPoints ? 'PASSED' : 'FAILED';

    return {
      totalPoints,
      passedPoints,
      failedPoints,
      passRate: `${passRate}%`,
      status,
      toleranceRange: this.toleranceRange,
    };
  }

  async setFlukeToZero() {
    try {
      await this.fluke.setZeroPressureToFluke();
      await this.fluke.waitForFlukeToReachZeroPressure();
    } catch (error) {
      this.handleError('setFlukeToZero', error);
    }
  }

  async setFlukeToZeroSilent() {
    try {
      await this.fluke.setZeroPressureToFluke();
      // Don't wait for it to reach zero pressure - fire and forget
      console.log('Fluke set to zero pressure (background - not waiting)');
    } catch (error) {
      console.log('Background Fluke zero setting error:', error.message);
      throw error;
    }
  }

  updateVerificationFlags(isActive, isStopped) {
    this.isVerificationActive = isActive;
    this.isVerificationStopped = isStopped;
    console.log(`MonsterMeterVerification: Flags updated - isActive: ${isActive}, isStopped: ${isStopped}`);
  }

  clearVerificationData() {
    this.voltagesHiArray = [];
    this.pressureHiArray = [];
    this.voltagesLoArray = [];
    this.pressureLoArray = [];
    this.sweepIntervalsCompleted = [];
    this.dbDataVerification = [];
  }

  getProgressInfo() {
    return {
      completed: this.sweepIntervalsCompleted.length,
      total: this.sweepIntervals?.length || 0,
      percentage: this.sweepIntervals?.length > 0 ? Math.round((this.sweepIntervalsCompleted.length / this.sweepIntervals.length) * 100) : 0,
    };
  }

  reset() {
    this.isVerificationActive = false;
    this.isVerificationStopped = false;
    this.testerName = null;
    this.model = null;
    this.serialNumber = null;
    this.maxPressure = 0;
    this.sweepIntervals = [];
    this.clearVerificationData();
  }

  async delay(ms) {
    return new Promise(resolve => setTimeout(resolve, ms));
  }

  logDebugInfo(method, data) {
    console.log(`[MonsterMeterVerificationService.${method}]`, data);
  }

  handleError(method, error, extra = {}) {
    Sentry.captureException(error, {
      tags: { service: 'monster-meter-verification', method },
      extra,
    });
    console.error(`[MonsterMeterVerificationService.${method}]`, error);
  }

  handleVerificationError(error) {
    this.updateVerificationFlags(false, false);
    this.handleError('startVerification', error);
    return { success: false, error: error.message };
  }

  async destroy() {
    try {
      if (this.isVerificationActive) {
        await this.stopVerification('Service destroyed');
      }
      this.reset();
    } catch (error) {
      this.handleError('destroy', error);
    }
  }
}

export { MonsterMeterVerificationService };<|MERGE_RESOLUTION|>--- conflicted
+++ resolved
@@ -385,14 +385,10 @@
         model: this.model,
       };
 
-<<<<<<< HEAD
       // Sort verification data by pressure value (ascending order) for PDF
       const sortedVerificationData = [...this.dbDataVerification].sort((a, b) => a.referencePressure - b.referencePressure);
-      const result = await this.pdfService.generateMonsterMeterPDF(device, sortedVerificationData, summary, this.testerName, this.model, this.serialNumber);
-=======
       let temperature = this.monsterMeterState.getFlukeTemperature();
-      const result = await this.pdfService.generateMonsterMeterPDF(device, this.dbDataVerification, summary, this.testerName, this.model, this.serialNumber, temperature);
->>>>>>> 61c9a0dc
+      const result = await this.pdfService.generateMonsterMeterPDF(device, sortedVerificationData, summary, this.testerName, this.model, this.serialNumber, temperature);
 
       if (result.success) {
         // this.showLogOnScreen(`📄 PDF report generated: ${result.filename}`);
@@ -401,14 +397,12 @@
           filePath: result.filePath,
           filename: result.filename,
         });
-<<<<<<< HEAD
 
         // Store report in database
         await this.storeReportInDatabase(summary, result.filePath);
       } else {
         this.showLogOnScreen(`⚠️ Warning: Failed to generate PDF: ${result.error}`);
-=======
->>>>>>> 61c9a0dc
+        throw new Error(result.error);
       }
     } catch (error) {
       this.handleError('generatePDFReport', error);
