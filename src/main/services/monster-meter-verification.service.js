--- conflicted
+++ resolved
@@ -162,14 +162,7 @@
       // Step 1: Connect to Fluke
       await this.connectToFluke();
 
-<<<<<<< HEAD
       // Step 2: Send VERIFY_ME command to Monster Meter
-=======
-      // Step 2: Set Fluke to zero pressure first
-      // await this.setFlukeToZero(); // not required now due to reverse sweep
-
-      // Step 3: Send VERIFY_ME command to Monster Meter
->>>>>>> 44694ad4
       await this.sendVerifyMeCommand();
       await this.delay(MONSTER_METER_CONSTANTS.DELAY_AFTER_COMMAND);
 
@@ -362,11 +355,7 @@
       //   console.log('Background Fluke zero setting failed:', error.message);
       // }
 
-<<<<<<< HEAD
-      // this.showLogOnScreen('Verification completed successfully');
-=======
       this.showLogOnScreen('✅ Verification completed successfully');
->>>>>>> 44694ad4
     } catch (error) {
       this.handleError('completeVerification', error);
       throw error;
