--- conflicted
+++ resolved
@@ -71,40 +71,28 @@
       if (this.calibrationService) {
         await this.calibrationService.stopCalibration();
         // Set Fluke to zero
-        await this.calibrationService.fluke.setZeroPressureToFluke();
       }
 
       // Update state
       if (this.state) {
         this.state.updateCalibrationStatus(false);
-      }
-
-      // Send notification to renderer
-      this.sendToRenderer('gvi-calibration-stopped');
-
-      return { success: true };
-    } catch (error) {
-      this.handleError('stopCalibration', error);
-      return { success: false, error: error.message };
-    }
-  }
-
-  async goBack() {
-    try {
-<<<<<<< HEAD
-      // If calibration is in progress, stop it properly and vent Fluke
-      if (this.state.isCalibrationActive) {
-        await this.calibrationService.stopCalibration('User navigated away from GVI page');
-        this.state.updateCalibrationStatus(false);
-      } else {
-        // If not in calibration, just vent the Fluke
-        this.calibrationService.ventFluke();
       }
 
       // Reset calibration state
       this.state.setCurrentConfig(null);
       this.calibrationService.cleanup();
-=======
+      // Send notification to renderer
+      this.sendToRenderer('gvi-calibration-stopped');
+
+      return { success: true };
+    } catch (error) {
+      this.handleError('stopCalibration', error);
+      return { success: false, error: error.message };
+    }
+  }
+
+  async goBack() {
+    try {
       // If calibration is in progress, stop it and disconnect Fluke
       if (this.state && this.state.isCalibrationActive) {
         this.state.updateCalibrationStatus(false);
@@ -126,7 +114,6 @@
         this.state.reset();
       }
 
->>>>>>> cee8e9a1
       // Send back navigation to renderer
       this.sendToRenderer('gvi-go-back');
       return { success: true };
