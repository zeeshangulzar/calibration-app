--- conflicted
+++ resolved
@@ -226,20 +226,6 @@
       const device = this.globalState.connectedDevices.get(deviceId);
       if (!device) {
         throw new Error(`Device ${deviceId} not found in connected devices`);
-<<<<<<< HEAD
-=======
-      }
-
-      // Check if device is already being processed or is ready to prevent duplicate setup
-      const currentStatus = this.globalState.getDeviceStatus(deviceId);
-      if (currentStatus?.status === 'ready') {
-        console.log(`Device ${deviceId} is already set up and ready, skipping setup`);
-        return true;
-      }
-      if (currentStatus?.status === 'in-progress' && currentStatus?.stage !== 'failed') {
-        console.log(`Device ${deviceId} is already being processed, skipping duplicate setup`);
-        return false;
->>>>>>> fa312bd5
       }
 
       // Ensure device is connected before proceeding
@@ -546,7 +532,6 @@
     try {
       console.log(`Manual retry requested for device ${deviceId}`);
 
-<<<<<<< HEAD
       // Reset device status to show retry is starting
       this.globalState.updateDeviceStatus(
         deviceId,
@@ -571,52 +556,6 @@
           error: 'Setup failed after manual retry',
         });
         return { success: false, error: 'Setup failed after manual retry' };
-=======
-      // Check if device is already being processed to prevent concurrent operations
-      if (this.devicesBeingProcessed.has(deviceId)) {
-        console.log(`Device ${deviceId} is already being processed manually, skipping retry`);
-        return { success: false, error: 'Device is already being processed' };
-      }
-
-      const currentStatus = this.globalState.getDeviceStatus(deviceId);
-      if (currentStatus?.status === 'in-progress' && currentStatus?.stage !== 'failed') {
-        console.log(`Device ${deviceId} is already being processed, skipping manual retry`);
-        return { success: false, error: 'Device is already being processed' };
-      }
-
-      // Mark device as being processed manually
-      this.devicesBeingProcessed.add(deviceId);
-
-      try {
-        // Reset device status to show retry is starting
-        this.globalState.updateDeviceStatus(
-          deviceId,
-          'in-progress',
-          'retrying',
-          'Manual retry in progress...'
-        );
-        this.sendToRenderer('device-manual-retry-started', { deviceId });
-
-        // Try setup with retries
-        const success = await this.setupDeviceWithRetries(deviceId);
-
-        if (success) {
-          console.log(`Device ${deviceId} setup completed successfully after manual retry`);
-          this.sendToRenderer('device-manual-retry-success', { deviceId });
-          this.checkAllDevicesReady();
-          return { success: true };
-        } else {
-          console.log(`Device ${deviceId} setup failed even after manual retry`);
-          this.sendToRenderer('device-manual-retry-failed', {
-            deviceId,
-            error: 'Setup failed after manual retry',
-          });
-          return { success: false, error: 'Setup failed after manual retry' };
-        }
-      } finally {
-        // Always remove from processing set when done
-        this.devicesBeingProcessed.delete(deviceId);
->>>>>>> fa312bd5
       }
     } catch (error) {
       console.error(`Error in manual retry process for device ${deviceId}:`, error);
@@ -796,7 +735,6 @@
     try {
       console.log(`Attempting to reconnect device ${deviceId}...`);
 
-<<<<<<< HEAD
       // Update status to show reconnection attempt
       this.globalState.updateDeviceStatus(deviceId, 'in-progress', 'reconnecting', null);
       this.sendToRenderer('device-reconnection-started', { deviceId });
@@ -827,53 +765,6 @@
                 resolve();
               } else {
                 reject(new Error(`Connection failed: ${error.message}`));
-=======
-      // Check if device is already being processed to prevent concurrent operations
-      if (this.devicesBeingProcessed.has(deviceId)) {
-        console.log(`Device ${deviceId} is already being processed, skipping reconnection`);
-        return { success: false, error: 'Device is already being processed' };
-      }
-
-      // Mark device as being processed
-      this.devicesBeingProcessed.add(deviceId);
-
-      try {
-        // Update status to show reconnection attempt
-        this.globalState.updateDeviceStatus(deviceId, 'in-progress', 'reconnecting', null);
-        this.sendToRenderer('device-reconnection-started', { deviceId });
-
-        // Get fresh peripheral and check connection state (with scanning if needed)
-        console.log(`Looking for device ${deviceId} in scan results...`);
-        const freshPeripheral = await this.globalState.getFreshPeripheral(deviceId);
-
-        // Check if peripheral is already connected
-        if (freshPeripheral.state === 'connected') {
-          console.log(`Device ${deviceId} is already connected, skipping connection step`);
-        } else {
-          console.log(`Connecting to device ${deviceId}...`);
-          // Connect with timeout only if not already connected
-          await new Promise((resolve, reject) => {
-            const timeout = setTimeout(() => {
-              reject(new Error('Reconnection timeout - device may be out of range or powered off'));
-            }, KRAKEN_CONSTANTS.CONNECTION_TIMEOUT);
-
-            freshPeripheral.connect(error => {
-              clearTimeout(timeout);
-              if (error) {
-                // Check if error is about already being connected
-                if (
-                  error.message.includes('already connected') ||
-                  error.message.includes('Peripheral already connected')
-                ) {
-                  console.log(`Device ${deviceId} was already connected, continuing with setup`);
-                  resolve();
-                } else {
-                  reject(new Error(`Connection failed: ${error.message}`));
-                }
-              } else {
-                console.log(`Device ${deviceId} reconnected successfully`);
-                resolve();
->>>>>>> fa312bd5
               }
             });
           });
@@ -886,7 +777,6 @@
           this.globalState.connectedDevices.set(deviceId, device);
         }
 
-<<<<<<< HEAD
       // Re-setup ONLY this device (don't trigger full sequential setup)
       console.log(`Setting up device ${deviceId} after reconnection...`);
       const success = await this.setupDevice(deviceId);
@@ -901,22 +791,6 @@
         return { success: true };
       } else {
         throw new Error('Failed to setup device after reconnection');
-=======
-        // Re-setup the device (discover services and subscribe)
-        console.log(`Setting up device ${deviceId} after reconnection...`);
-        const success = await this.setupDevice(deviceId);
-
-        if (success) {
-          console.log(`Device ${deviceId} successfully reconnected and set up`);
-          this.sendToRenderer('device-reconnection-success', { deviceId });
-          return { success: true };
-        } else {
-          throw new Error('Failed to setup device after reconnection');
-        }
-      } finally {
-        // Always remove from processing set
-        this.devicesBeingProcessed.delete(deviceId);
->>>>>>> fa312bd5
       }
     } catch (error) {
       console.error(`Failed to reconnect device ${deviceId}:`, error);
